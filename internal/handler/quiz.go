--- conflicted
+++ resolved
@@ -75,23 +75,14 @@
 // @Failure 500 {object} middleware.ErrorResponse "Internal server error"
 // @Router /quiz [get]
 func (h *QuizHandler) GetRandomQuiz(c *fiber.Ctx) error {
-<<<<<<< HEAD
 	appLogger := logger.Get()
 	userID, _ := c.Locals(middleware.UserIDKey).(string)
-
-	subCategory := c.Query("sub_category")
-	if subCategory == "" {
-		appLogger.Warn("sub_category query parameter missing for GetRandomQuiz", zap.String("userID", userID))
-		return c.Status(fiber.StatusBadRequest).JSON(middleware.ErrorResponse{
-			Code: "INVALID_REQUEST", Message: "sub_category query parameter is required", Status: fiber.StatusBadRequest,
-=======
 	subCategory := c.Params("subCategory") // Correctly read path parameter
 	if subCategory == "" {
 		// This check might be redundant if the route requires the param,
 		// but can stay as a safeguard or be removed if route guarantees presence.
 		return c.Status(fiber.StatusBadRequest).JSON(dto.ErrorResponse{
 			Error: "INVALID_REQUEST",
->>>>>>> b8664a9d
 		})
 	}
 
@@ -109,7 +100,6 @@
 			zap.String("sub_category", subCategory),
 		)
 
-<<<<<<< HEAD
 		// Using mapDomainErrorToHTTPStatus helper for consistency
 		if domainErr, ok := err.(*domain.DomainError); ok {
 			return c.Status(mapDomainErrorToHTTPStatus(domainErr)).JSON(middleware.ErrorResponse{
@@ -121,25 +111,6 @@
 			Code: "INTERNAL_ERROR", Message: "Failed to retrieve random quiz", Status: fiber.StatusInternalServerError,
 		})
 	}
-=======
-		if domainErr, ok := err.(*domain.DomainError); ok {
-			switch domainErr.Code {
-			case domain.ErrInvalidCategory:
-				return c.Status(fiber.StatusBadRequest).JSON(dto.ErrorResponse{
-					Error: string(domainErr.Code), // Use code from error
-				})
-			default:
-				return c.Status(fiber.StatusInternalServerError).JSON(dto.ErrorResponse{
-					Error: string(domain.ErrInternal), // Default to internal error code
-				})
-			}
-		} // Added missing closing brace for if domainErr
-		// Fallback for non-DomainError types, though ideally all service errors are DomainErrors
-		return c.Status(fiber.StatusInternalServerError).JSON(dto.ErrorResponse{
-			Error: string(domain.ErrInternal),
-		})
-	} // This is the closing brace for if err != nil
->>>>>>> b8664a9d
 
 	return c.JSON(dto.QuizResponse{
 		ID:           quiz.ID,
@@ -216,7 +187,6 @@
 		})
 	}
 
-<<<<<<< HEAD
 	// Attempt to record the attempt if user is authenticated
 	userID, ok := c.Locals(middleware.UserIDKey).(string)
 	if ok && userID != "" && h.userService != nil {
@@ -237,7 +207,6 @@
 			}
 		}(c.Context(), userID, req.QuizID, req.UserAnswer, result)
 	}
-=======
 		if domainErr, ok := err.(*domain.DomainError); ok {
 			switch domainErr.Code {
 			case domain.ErrQuizNotFound:
@@ -259,7 +228,6 @@
 			Error: string(domain.ErrInternal),
 		})
 	} // This is the closing brace for if err != nil
->>>>>>> b8664a9d
 
 	return c.JSON(result)
 }
