--- conflicted
+++ resolved
@@ -43,11 +43,8 @@
 	ORDER BY DBMS_RANDOM.VALUE 
 	FETCH FIRST 1 ROWS ONLY`
 
-<<<<<<< HEAD
-	err := a.db.Get(&modelQuiz, query)
-=======
+
 	err := a.db.GetContext(ctx, &modelQuiz, query)
->>>>>>> 798d026b
 	if err != nil {
 		if err == sql.ErrNoRows {
 			return nil, nil
@@ -264,11 +261,8 @@
 	if err != nil {
 		return nil, fmt.Errorf("failed to query sub categories: %w", err)
 	}
-<<<<<<< HEAD
-	if subCategoryIDs == nil {
-=======
+
 	if subCategoryIDs == nil { // Should not happen with SelectContext but good for safety
->>>>>>> 798d026b
 		return []string{}, nil
 	}
 	return subCategoryIDs, nil
@@ -276,7 +270,6 @@
 
 // SaveQuizEvaluation implements domain.QuizRepository
 func (a *QuizDatabaseAdapter) SaveQuizEvaluation(ctx context.Context, evaluation *domain.QuizEvaluation) error {
-<<<<<<< HEAD
 	if evaluation.ID == "" {
 		evaluation.ID = util.NewULID()
 	}
@@ -307,41 +300,10 @@
 		return fmt.Errorf("failed to save quiz evaluation for quiz_id %s: %w", modelEval.QuizID, err)
 	}
 	return nil
-=======
-	return fmt.Errorf("SaveQuizEvaluation not yet implemented with SQLx")
->>>>>>> 798d026b
 }
 
 // GetQuizEvaluation implements domain.QuizRepository
 func (a *QuizDatabaseAdapter) GetQuizEvaluation(ctx context.Context, quizID string) (*domain.QuizEvaluation, error) {
-<<<<<<< HEAD
-	var modelEval models.QuizEvaluation
-	query := `SELECT
-		id, quiz_id, minimum_keywords, required_topics, score_ranges,
-		sample_answers, rubric_details, created_at, updated_at, score_evaluations, deleted_at
-	FROM quiz_evaluations
-	WHERE quiz_id = :1 AND deleted_at IS NULL`
-
-	stmt, err := a.db.PreparexContext(ctx, query)
-	if err != nil {
-		return nil, fmt.Errorf("failed to prepare statement for GetQuizEvaluation: %w", err)
-	}
-	defer stmt.Close()
-
-	err = stmt.GetContext(ctx, &modelEval, quizID)
-	if err != nil {
-		if err == sql.ErrNoRows {
-			return nil, nil
-		}
-		return nil, fmt.Errorf("failed to get quiz evaluation for quiz_id %s: %w", quizID, err)
-	}
-
-	return toDomainQuizEvaluation(&modelEval)
-=======
-	return nil, fmt.Errorf("GetQuizEvaluation not yet implemented with SQLx")
->>>>>>> 798d026b
-}
-
 // GetRandomQuizBySubCategory implements domain.QuizRepository
 func (a *QuizDatabaseAdapter) GetRandomQuizBySubCategory(ctx context.Context, subCategoryID string) (*domain.Quiz, error) {
 	var modelQuiz models.Quiz
@@ -417,11 +379,7 @@
 	err := a.db.GetContext(ctx, &subCategoryID, query, name)
 	if err != nil {
 		if err == sql.ErrNoRows {
-<<<<<<< HEAD
 			return "", nil
-=======
-			return "", nil // Return empty string when not found, not an error
->>>>>>> 798d026b
 		}
 		return "", fmt.Errorf("failed to get subcategory ID for name %s: %w", name, err)
 	}
@@ -447,12 +405,8 @@
 	AND deleted_at IS NULL
 	ORDER BY created_at DESC`
 
-<<<<<<< HEAD
-	err := a.db.SelectContext(ctx, &modelQuizzes, query, subCategoryID)
-=======
 	// Using SelectContext for context propagation
 	err := a.db.SelectContext(ctx, &modelQuizzes, query, subCategoryID) // Already using SelectContext
->>>>>>> 798d026b
 	if err != nil {
 		if err == sql.ErrNoRows {
 			return []*domain.Quiz{}, nil
