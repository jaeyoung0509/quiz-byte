package repository

import (
<<<<<<< HEAD
	"context" // Added for context propagation
=======
	"context"
>>>>>>> b8664a9d
	"database/sql"
	"fmt"
	"quiz-byte/internal/domain"
	"quiz-byte/internal/dto" // Added for dto.QuizRecommendationItem
	"quiz-byte/internal/repository/models"
	"quiz-byte/internal/util"
	"strings"
	"time"

	"github.com/jmoiron/sqlx"
)

const stringDelimiter = "|||"

// QuizDatabaseAdapter implements domain.QuizRepository using sqlx.DB
type QuizDatabaseAdapter struct {
	db *sqlx.DB
}

// NewQuizDatabaseAdapter creates a new instance of QuizDatabaseAdapter
func NewQuizDatabaseAdapter(db *sqlx.DB) domain.QuizRepository {
	return &QuizDatabaseAdapter{db: db}
}

// GetRandomQuiz implements domain.QuizRepository
func (a *QuizDatabaseAdapter) GetRandomQuiz() (*domain.Quiz, error) {
	var modelQuiz models.Quiz
	query := `SELECT 
		id "id",
		question "question",
		model_answers "model_answers",
		keywords "keywords",
		difficulty "difficulty",
		sub_category_id "sub_category_id",
		created_at "created_at",
		updated_at "updated_at",
		deleted_at "deleted_at"
	FROM quizzes 
	WHERE deleted_at IS NULL 
	ORDER BY DBMS_RANDOM.VALUE 
	FETCH FIRST 1 ROWS ONLY`

	// Oracle에서는 RowsAffected가 항상 0을 반환하므로, Get을 직접 사용
	err := a.db.Get(&modelQuiz, query)
	if err != nil {
		if err == sql.ErrNoRows {
			return nil, nil
		}
		return nil, fmt.Errorf("failed to get random quiz: %w", err)
	}
	return toDomainQuiz(&modelQuiz)
}

// GetQuizByID implements domain.QuizRepository
func (a *QuizDatabaseAdapter) GetQuizByID(id string) (*domain.Quiz, error) {
	var modelQuiz models.Quiz
	query := `SELECT 
		id "id",
		question "question",
		model_answers "model_answers",
		keywords "keywords",
		difficulty "difficulty",
		sub_category_id "sub_category_id",
		created_at "created_at",
		updated_at "updated_at",
		deleted_at "deleted_at"
	FROM quizzes 
	WHERE id = :1 
	AND deleted_at IS NULL`

	nstmt, err := a.db.Prepare(query)
	if err != nil {
		return nil, fmt.Errorf("failed to prepare statement for GetQuizByID: %w", err)
	}
	defer nstmt.Close()
	err = nstmt.QueryRow(id).Scan(
		&modelQuiz.ID,
		&modelQuiz.Question,
		&modelQuiz.ModelAnswers,
		&modelQuiz.Keywords,
		&modelQuiz.Difficulty,
		&modelQuiz.SubCategoryID,
		&modelQuiz.CreatedAt,
		&modelQuiz.UpdatedAt,
		&modelQuiz.DeletedAt,
	)

	if err != nil {
		if err == sql.ErrNoRows {
			return nil, nil
		}
		return nil, fmt.Errorf("failed to get quiz by ID %s: %w", id, err)
	}
	return toDomainQuiz(&modelQuiz)
}

// SaveQuiz implements domain.QuizRepository
func (a *QuizDatabaseAdapter) SaveQuiz(ctx context.Context, quiz *domain.Quiz) error {
	modelQuiz := toModelQuiz(quiz)
	if modelQuiz == nil {
		return fmt.Errorf("cannot save nil quiz")
	}
	modelQuiz.ID = util.NewULID()
	modelQuiz.CreatedAt = time.Now()
	modelQuiz.UpdatedAt = time.Now()

	query := `INSERT INTO quizzes (
		id, question, model_answers, keywords, 
		difficulty, sub_category_id, created_at, updated_at
	) VALUES (
		:1, :2, :3, :4, :5, :6, :7, :8
	)`

	_, err := a.db.ExecContext(ctx, query,
		modelQuiz.ID,
		modelQuiz.Question,
		modelQuiz.ModelAnswers,
		modelQuiz.Keywords,
		modelQuiz.Difficulty,
		modelQuiz.SubCategoryID,
		modelQuiz.CreatedAt,
		modelQuiz.UpdatedAt,
	)
	if err != nil {
		return fmt.Errorf("failed to save quiz: %w", err)
	}

	quiz.ID = modelQuiz.ID
	quiz.CreatedAt = modelQuiz.CreatedAt
	quiz.UpdatedAt = modelQuiz.UpdatedAt
	return nil
}

// UpdateQuiz implements domain.QuizRepository
func (a *QuizDatabaseAdapter) UpdateQuiz(quiz *domain.Quiz) error {
	modelQuiz := toModelQuiz(quiz)
	if modelQuiz == nil {
		return fmt.Errorf("cannot update nil quiz")
	}
	if modelQuiz.ID == "" { // ULIDs are strings
		return fmt.Errorf("cannot update quiz with empty ID")
	}
	modelQuiz.UpdatedAt = time.Now()

	query := `UPDATE quizzes SET 
		question = :1, 
		model_answers = :2, 
		keywords = :3, 
		difficulty = :4, 
		sub_category_id = :5, 
		updated_at = :6
	WHERE id = :7 
	AND deleted_at IS NULL`

	result, err := a.db.Exec(query,
		modelQuiz.Question,
		modelQuiz.ModelAnswers,
		modelQuiz.Keywords,
		modelQuiz.Difficulty,
		modelQuiz.SubCategoryID,
		modelQuiz.UpdatedAt,
		modelQuiz.ID,
	)
	if err != nil {
		return fmt.Errorf("failed to update quiz: %w", err)
	}

	rowsAffected, err := result.RowsAffected()
	if err != nil {
		return fmt.Errorf("failed to get rows affected: %w", err)
	}
	if rowsAffected == 0 {
		return fmt.Errorf("quiz with ID %s not found or not updated", quiz.ID)
	}
	quiz.UpdatedAt = modelQuiz.UpdatedAt
	return nil
}

// SaveAnswer implements domain.QuizRepository
func (a *QuizDatabaseAdapter) SaveAnswer(answer *domain.Answer) error {
	modelAnswer := toModelAnswer(answer)
	if modelAnswer == nil {
		return fmt.Errorf("cannot save nil answer")
	}
	modelAnswer.ID = util.NewULID()
	modelAnswer.CreatedAt = time.Now()
	modelAnswer.UpdatedAt = time.Now()

	query := `INSERT INTO answers (
        id, quiz_id, user_answer, score, explanation, 
        keyword_matches, completeness, relevance, accuracy, 
        answered_at, created_at, updated_at
    ) VALUES (
        :1, :2, :3, :4, :5, :6, :7, :8, :9, :10, :11, :12
    )`

	_, err := a.db.Exec(query,
		modelAnswer.ID,
		modelAnswer.QuizID,
		modelAnswer.UserAnswer,
		modelAnswer.Score,
		modelAnswer.Explanation,
		strings.Join(modelAnswer.KeywordMatches, stringDelimiter),
		modelAnswer.Completeness,
		modelAnswer.Relevance,
		modelAnswer.Accuracy,
		modelAnswer.AnsweredAt,
		modelAnswer.CreatedAt,
		modelAnswer.UpdatedAt,
	)
	if err != nil {
		return fmt.Errorf("failed to save answer: %w", err)
	}

	answer.ID = modelAnswer.ID
	return nil
}

// GetSimilarQuiz implements domain.QuizRepository
func (a *QuizDatabaseAdapter) GetSimilarQuiz(quizID string) (*domain.Quiz, error) {
	current := struct {
		Difficulty    int    `db:"difficulty"`
		SubCategoryID string `db:"sub_category_id"`
	}{}
	queryCurrent := `SELECT 
		difficulty "difficulty", 
		sub_category_id "sub_category_id" 
	FROM quizzes 
	WHERE id = :1 
	AND deleted_at IS NULL`

	nstmt, err := a.db.Prepare(queryCurrent)
	if err != nil {
		return nil, fmt.Errorf("failed to prepare statement for GetSimilarQuiz (current): %w", err)
	}
	defer nstmt.Close()
	err = nstmt.QueryRow(quizID).Scan(&current.Difficulty, &current.SubCategoryID)

	if err != nil {
		if err == sql.ErrNoRows {
			return nil, nil
		}
		return nil, fmt.Errorf("failed to get current quiz for similarity check: %w", err)
	}

	var similarQuizModel models.Quiz
	querySimilar := `SELECT 
		id "id",
		question "question",
		model_answers "model_answers",
		keywords "keywords",
		difficulty "difficulty",
		sub_category_id "sub_category_id",
		created_at "created_at",
		updated_at "updated_at",
		deleted_at "deleted_at"
	FROM quizzes
	WHERE id != :1 
	AND sub_category_id = :2 
	AND difficulty = :3 
	AND deleted_at IS NULL
	ORDER BY DBMS_RANDOM.VALUE 
	FETCH FIRST 1 ROWS ONLY`

	nstmtSimilar, err := a.db.Prepare(querySimilar)
	if err != nil {
		return nil, fmt.Errorf("failed to prepare statement for GetSimilarQuiz (similar): %w", err)
	}
	defer nstmtSimilar.Close()
	err = nstmtSimilar.QueryRow(quizID, current.SubCategoryID, current.Difficulty).Scan(
		&similarQuizModel.ID,
		&similarQuizModel.Question,
		&similarQuizModel.ModelAnswers,
		&similarQuizModel.Keywords,
		&similarQuizModel.Difficulty,
		&similarQuizModel.SubCategoryID,
		&similarQuizModel.CreatedAt,
		&similarQuizModel.UpdatedAt,
		&similarQuizModel.DeletedAt,
	)

	if err != nil {
		if err == sql.ErrNoRows {
			return nil, nil
		}
		return nil, fmt.Errorf("failed to get similar quiz: %w", err)
	}
	return toDomainQuiz(&similarQuizModel)
}

// GetAllSubCategories implements domain.QuizRepository
func (a *QuizDatabaseAdapter) GetAllSubCategories(ctx context.Context) ([]string, error) {
	var subCategoryIDs []string
	query := `SELECT DISTINCT sub_category_id FROM quizzes WHERE sub_category_id IS NOT NULL AND deleted_at IS NULL ORDER BY sub_category_id ASC`
	err := a.db.SelectContext(ctx, &subCategoryIDs, query)
	if err != nil {
		// sqlx.SelectContext returns an empty slice if no rows are found.
		// Explicit sql.ErrNoRows check is not strictly necessary here for that case.
		return nil, fmt.Errorf("failed to query sub categories: %w", err)
	}
	// Ensure non-nil empty slice for no results, though SelectContext should handle this.
	if subCategoryIDs == nil {
		return []string{}, nil
	}
	return subCategoryIDs, nil
}

// SaveQuizEvaluation implements domain.QuizRepository
func (a *QuizDatabaseAdapter) SaveQuizEvaluation(evaluation *domain.QuizEvaluation) error {
	return fmt.Errorf("SaveQuizEvaluation not yet implemented with SQLx")
}

// GetQuizEvaluation implements domain.QuizRepository
func (a *QuizDatabaseAdapter) GetQuizEvaluation(quizID string) (*domain.QuizEvaluation, error) {
	return nil, fmt.Errorf("GetQuizEvaluation not yet implemented with SQLx")
}

// GetRandomQuizBySubCategory implements domain.QuizRepository
func (a *QuizDatabaseAdapter) GetRandomQuizBySubCategory(subCategoryID string) (*domain.Quiz, error) {
	var modelQuiz models.Quiz
	query := `SELECT 
		id "id",
		question "question",
		model_answers "model_answers",
		keywords "keywords",
		difficulty "difficulty",
		sub_category_id "sub_category_id",
		created_at "created_at",
		updated_at "updated_at",
		deleted_at "deleted_at"
	FROM quizzes
	WHERE sub_category_id = :1 
	AND deleted_at IS NULL
	ORDER BY DBMS_RANDOM.VALUE 
	FETCH FIRST 1 ROWS ONLY`

	nstmt, err := a.db.Prepare(query)
	if err != nil {
		return nil, fmt.Errorf("failed to prepare statement for GetRandomQuizBySubCategory: %w", err)
	}
	defer nstmt.Close()
	err = nstmt.QueryRow(subCategoryID).Scan(
		&modelQuiz.ID,
		&modelQuiz.Question,
		&modelQuiz.ModelAnswers,
		&modelQuiz.Keywords,
		&modelQuiz.Difficulty,
		&modelQuiz.SubCategoryID,
		&modelQuiz.CreatedAt,
		&modelQuiz.UpdatedAt,
		&modelQuiz.DeletedAt,
	)

	if err != nil {
		if err == sql.ErrNoRows {
			return nil, nil
		}
		return nil, fmt.Errorf("failed to get random quiz for sub-category ID %s: %w", subCategoryID, err)
	}
	return toDomainQuiz(&modelQuiz)
}

// GetQuizzesByCriteria implements domain.QuizRepository
func (a *QuizDatabaseAdapter) GetQuizzesByCriteria(subCategoryID string, count int) ([]*domain.Quiz, error) {
	query := `SELECT 
		id "id",
		question "question",
		model_answers "model_answers",
		keywords "keywords",
		difficulty "difficulty",
		sub_category_id "sub_category_id",
		created_at "created_at",
		updated_at "updated_at",
		deleted_at "deleted_at"
	FROM quizzes 
	WHERE sub_category_id = :1 
	AND deleted_at IS NULL 
	ORDER BY DBMS_RANDOM.VALUE 
	FETCH FIRST :2 ROWS ONLY`

	nstmt, err := a.db.Prepare(query)
	if err != nil {
		return nil, fmt.Errorf("failed to prepare statement for GetQuizzesByCriteria: %w", err)
	}
	defer nstmt.Close()

	rows, err := nstmt.Query(subCategoryID, count)
	if err != nil {
		return nil, fmt.Errorf("failed to execute query for GetQuizzesByCriteria: %w", err)
	}
	defer rows.Close()

	var quizzes []*domain.Quiz
	for rows.Next() {
		var modelQuiz models.Quiz
		err := rows.Scan(
			&modelQuiz.ID,
			&modelQuiz.Question,
			&modelQuiz.ModelAnswers,
			&modelQuiz.Keywords,
			&modelQuiz.Difficulty,
			&modelQuiz.SubCategoryID,
			&modelQuiz.CreatedAt,
			&modelQuiz.UpdatedAt,
			&modelQuiz.DeletedAt,
		)
		if err != nil {
			return nil, fmt.Errorf("failed to scan quiz row: %w", err)
		}

		quiz, err := toDomainQuiz(&modelQuiz)
		if err != nil {
			return nil, fmt.Errorf("failed to convert model to domain quiz: %w", err)
		}
		quizzes = append(quizzes, quiz)
	}

	if err = rows.Err(); err != nil {
		return nil, fmt.Errorf("error during rows iteration: %w", err)
	}

	return quizzes, nil
}

// GetSubCategoryIDByName returns the ID of a subcategory by its name
func (a *QuizDatabaseAdapter) GetSubCategoryIDByName(name string) (string, error) {
	var subCategoryID string
	query := `SELECT id FROM sub_categories WHERE UPPER(name) = UPPER(:1)`

	nstmt, err := a.db.Prepare(query)
	if err != nil {
		return "", fmt.Errorf("failed to prepare statement for GetSubCategoryIDByName: %w", err)
	}
	defer nstmt.Close()

	err = nstmt.QueryRow(name).Scan(&subCategoryID)
	if err != nil {
		if err == sql.ErrNoRows {
			return "", nil // Return empty string when not found
		}
		return "", fmt.Errorf("failed to get subcategory ID for name %s: %w", name, err)
	}

	return subCategoryID, nil
}

// GetQuizzesBySubCategory implements domain.QuizRepository
func (a *QuizDatabaseAdapter) GetQuizzesBySubCategory(ctx context.Context, subCategoryID string) ([]*domain.Quiz, error) {
	var modelQuizzes []*models.Quiz
	query := `SELECT
		id "id",
		question "question",
		model_answers "model_answers",
		keywords "keywords",
		difficulty "difficulty",
		sub_category_id "sub_category_id",
		created_at "created_at",
		updated_at "updated_at",
		deleted_at "deleted_at"
	FROM quizzes
	WHERE sub_category_id = :1
	AND deleted_at IS NULL
	ORDER BY created_at DESC` // Or any other order you prefer

	// Using SelectContext for context propagation
	err := a.db.SelectContext(ctx, &modelQuizzes, query, subCategoryID)
	if err != nil {
		// sqlx.Select already returns an empty slice if no rows are found,
		// so explicit sql.ErrNoRows check might not be strictly necessary
		// unless you want to return a specific error or log it.
		// For this requirement, returning an empty slice and nil error is desired.
		if err == sql.ErrNoRows {
			return []*domain.Quiz{}, nil
		}
		return nil, fmt.Errorf("failed to get quizzes by sub_category_id %s: %w", subCategoryID, err)
	}

	if len(modelQuizzes) == 0 {
		return []*domain.Quiz{}, nil
	}

	domainQuizzes := make([]*domain.Quiz, 0, len(modelQuizzes))
	for _, mq := range modelQuizzes {
		dq, err := toDomainQuiz(mq)
		if err != nil {
			// Log the error, but decide if you want to skip this quiz or return an error
			// For now, let's return the error, as a partial list might be misleading
			return nil, fmt.Errorf("failed to convert model quiz (ID: %s) to domain quiz: %w", mq.ID, err)
		}
		domainQuizzes = append(domainQuizzes, dq)
	}

	return domainQuizzes, nil
}

// Helper functions for model conversion
func toDomainQuiz(m *models.Quiz) (*domain.Quiz, error) {
	if m == nil {
		return nil, fmt.Errorf("cannot convert nil model.Quiz to domain.Quiz")
	}
	return &domain.Quiz{
		ID:            m.ID,
		Question:      m.Question,
		ModelAnswers:  strings.Split(m.ModelAnswers, stringDelimiter),
		Keywords:      strings.Split(m.Keywords, stringDelimiter),
		Difficulty:    m.Difficulty,
		SubCategoryID: m.SubCategoryID,
		CreatedAt:     m.CreatedAt,
		UpdatedAt:     m.UpdatedAt,
	}, nil
}

func toModelQuiz(d *domain.Quiz) *models.Quiz {
	if d == nil {
		return nil
	}
	return &models.Quiz{
		ID:            d.ID,
		Question:      d.Question,
		ModelAnswers:  strings.Join(d.ModelAnswers, stringDelimiter),
		Keywords:      strings.Join(d.Keywords, stringDelimiter),
		Difficulty:    d.Difficulty,
		SubCategoryID: d.SubCategoryID,
		CreatedAt:     d.CreatedAt,
		UpdatedAt:     d.UpdatedAt,
	}
}

func toModelAnswer(d *domain.Answer) *models.Answer {
	if d == nil {
		return nil
	}
	return &models.Answer{
		ID:             d.ID,
		QuizID:         d.QuizID,
		UserAnswer:     d.UserAnswer,
		Score:          d.Score,
		Explanation:    d.Explanation,
		KeywordMatches: models.StringSlice(d.KeywordMatches), // StringSlice handles its own conversion
		Completeness:   d.Completeness,
		Relevance:      d.Relevance,
		Accuracy:       d.Accuracy,
		AnsweredAt:     d.AnsweredAt,
		// CreatedAt and UpdatedAt are set in the adapter before DB call,
		// and are not part of the domain.Answer struct.
	}
}

// GetUnattemptedQuizzesWithDetails fetches quizzes a user hasn't attempted, along with sub-category details.
// Returns a slice of dto.QuizRecommendationItem.
func (a *QuizDatabaseAdapter) GetUnattemptedQuizzesWithDetails(ctx context.Context, userID string, limit int, optionalSubCategoryID string) ([]dto.QuizRecommendationItem, error) {
	if limit <= 0 {
		limit = 10 // Default limit
	}

	var recommendations []dto.QuizRecommendationItem

	params := map[string]interface{}{
		"user_id": userID,
		"limit":   limit,
	}

	query := `
	SELECT
		q.id AS quiz_id,
		q.question AS quiz_question,
		sc.name AS sub_category_name,
		q.difficulty
	FROM quizzes q
	JOIN sub_categories sc ON q.sub_category_id = sc.id
	LEFT JOIN user_quiz_attempts uqa ON q.id = uqa.quiz_id AND uqa.user_id = :user_id
	WHERE q.deleted_at IS NULL AND uqa.id IS NULL`

	if optionalSubCategoryID != "" {
		query += " AND q.sub_category_id = :sub_category_id"
		params["sub_category_id"] = optionalSubCategoryID
	}

	query += " ORDER BY DBMS_RANDOM.VALUE FETCH FIRST :limit ROWS ONLY"

	rows, err := a.db.NamedQueryContext(ctx, query, params)
	if err != nil {
		return nil, fmt.Errorf("failed to execute query for unattempted quizzes: %w", err)
	}
	defer rows.Close()

	for rows.Next() {
		var item dto.QuizRecommendationItem
		if err := rows.StructScan(&item); err != nil {
			return nil, fmt.Errorf("failed to scan unattempted quiz item: %w", err)
		}
		recommendations = append(recommendations, item)
	}
	if err = rows.Err(); err != nil {
		return nil, fmt.Errorf("error during rows iteration for unattempted quizzes: %w", err)
	}
    if recommendations == nil {
        return []dto.QuizRecommendationItem{}, nil
    }
	return recommendations, nil
}<|MERGE_RESOLUTION|>--- conflicted
+++ resolved
@@ -1,11 +1,7 @@
 package repository
 
 import (
-<<<<<<< HEAD
-	"context" // Added for context propagation
-=======
 	"context"
->>>>>>> b8664a9d
 	"database/sql"
 	"fmt"
 	"quiz-byte/internal/domain"
